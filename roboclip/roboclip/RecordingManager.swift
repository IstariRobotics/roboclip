--- conflicted
+++ resolved
@@ -27,16 +27,10 @@
     private var sessionStartWallClock: TimeInterval?
     private var sessionStartARKitTimestamp: TimeInterval?
     private var videoTimestampsJSON: [[String: Any]] = []
-<<<<<<< HEAD
     private var cameraPoses: [[String: Any]] = []
     private var audioRecorder: AVAudioRecorder?
     private var meshAnchors: [ARMeshAnchor] = []
     private var worldMapData: Data?
-=======
-    private var audioRecorder: AVAudioRecorder?
-    private var cameraPoses: [[String: Any]] = []
-    private weak var arSession: ARSession?
->>>>>>> f347a5d7
 
     func setCameraIntrinsics(_ m: simd_float3x3, imageResolution: CGSize) {
         cameraIntrinsics = m
@@ -132,22 +126,14 @@
         // Audio
         let audioURL = dir.appendingPathComponent("audio.m4a")
         let audioSettings: [String: Any] = [
-<<<<<<< HEAD
             AVFormatIDKey: kAudioFormatMPEG4AAC,
             AVSampleRateKey: 44100,
             AVNumberOfChannelsKey: 1
-=======
-            AVFormatIDKey: Int(kAudioFormatMPEG4AAC),
-            AVSampleRateKey: 44100,
-            AVNumberOfChannelsKey: 1,
-            AVEncoderAudioQualityKey: AVAudioQuality.high.rawValue
->>>>>>> f347a5d7
         ]
         do {
             audioRecorder = try AVAudioRecorder(url: audioURL, settings: audioSettings)
             audioRecorder?.prepareToRecord()
             audioRecorder?.record()
-<<<<<<< HEAD
         } catch {
             MCP.log("RecordingManager: ERROR starting audio recorder: \(error)")
             audioRecorder = nil
@@ -155,12 +141,6 @@
 
         cameraPoses = []
         meshAnchors = []
-=======
-            MCP.log("RecordingManager: Started microphone recording")
-        } catch {
-            MCP.log("RecordingManager: ERROR starting audio recorder: \(error)")
-        }
->>>>>>> f347a5d7
         
         isRecording = true
         MCP.log("RecordingManager: Created scan directory at \(dir.path). isRecording = true.")
@@ -209,7 +189,6 @@
         imuFileHandle?.closeFile()
         MCP.log("RecordingManager: Closed depth and IMU file handles.")
 
-<<<<<<< HEAD
         // Save camera poses if any
         if let dir = self.outputDirectory, !cameraPoses.isEmpty {
             let posesURL = dir.appendingPathComponent("camera_poses.json")
@@ -240,11 +219,6 @@
                 MCP.log("RecordingManager: ERROR writing world map: \(error)")
             }
         }
-=======
-        audioRecorder?.stop()
-        audioRecorder = nil
-        MCP.log("RecordingManager: Stopped audio recording.")
->>>>>>> f347a5d7
 
         // Write meta.json
         if let dir = self.outputDirectory {
