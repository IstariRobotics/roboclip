# roboclip

roboclip is an iOS app for recording synchronized LiDAR depth, RGB video, and IMU pose data, saving each session in a timestamped directory. It features a real-time AR preview, a modern SwiftUI interface, and robust background upload of recordings to Supabase Storage.

<img src="docs-assets/screenshot_home.PNG" alt="Home Screen" width="400" style="max-width:100%;height:auto;display:block;margin:auto;" />

The home screen now shows an **Uploads** section beneath the record button that lists each session with its current progress.

## Features

- Real-time ARKit preview with LiDAR and RGB video
- Synchronized recording of video, depth (Float32), IMU data with gravity, and microphone audio
- Per-frame camera poses saved from the ARKit camera transform
- Optional capture of ARKit world map and environment mesh
- Each session saved in a timestamped Scan-* folder
- Modern SwiftUI UI: Home and Recording views
- Uploads new recordings to Supabase Storage with per-session progress tracking
- Uploads are robust, parallelized, retrying transient errors, and only count pending sessions
<<<<<<< HEAD
- Uploads kick off automatically when returning to the home screen or after a recording completes
=======
- Completed uploads are automatically removed from local storage
>>>>>>> bdc7f660
- Settings view for cache clearing, app info, and debug tools

## File Structure

- `roboclip/RecordingManager.swift`: Handles video, depth, and IMU recording
- `roboclip/ARPreviewView.swift`: ARKit session and preview
- `roboclip/SupabaseUploader.swift`: Uploads sessions to Supabase
- `roboclip/HomeView.swift`: Main navigation and upload status
- `roboclip/SettingsView.swift`: App settings and developer tools
- `roboclip/SupabaseSecrets.xcconfig`: **Not committed** (see below)

## Supabase Setup

1. Create a project at [Supabase](https://supabase.com/)
2. Add your `SUPABASE_URL` and `SUPABASE_ANON_KEY` to `roboclip/SupabaseSecrets.xcconfig`
3. This file is ignored by git for security

## Building & Running

1. Open `roboclip.xcodeproj` in Xcode
2. Build and run on a LiDAR-capable iOS device (iPad Pro, iPhone 12 Pro or newer)
3. Record sessions, view them in the app, and upload to Supabase

## Security

- `roboclip/SupabaseSecrets.xcconfig` is in `.gitignore` and should never be committed
- Do not share your Supabase anon key publicly

## License

MIT License. See `LICENSE` file if present.

## Credits

Developed by James Ball and contributors.<|MERGE_RESOLUTION|>--- conflicted
+++ resolved
@@ -16,11 +16,8 @@
 - Modern SwiftUI UI: Home and Recording views
 - Uploads new recordings to Supabase Storage with per-session progress tracking
 - Uploads are robust, parallelized, retrying transient errors, and only count pending sessions
-<<<<<<< HEAD
 - Uploads kick off automatically when returning to the home screen or after a recording completes
-=======
 - Completed uploads are automatically removed from local storage
->>>>>>> bdc7f660
 - Settings view for cache clearing, app info, and debug tools
 
 ## File Structure
